--- conflicted
+++ resolved
@@ -74,22 +74,12 @@
 )
 
 type Options struct {
-<<<<<<< HEAD
 	Mode         string // One of {ReadOnly, LimitedWrite, AllowOverwrite}
 	Verbose      bool
 	VerboseLevel int
 	Uid          uint32
 	Gid          uint32
 	StateFolder  string
-=======
-	ReadOnly       bool
-	AllowOverwrite bool
-	Verbose        bool
-	VerboseLevel   int
-	Uid            uint32
-	Gid            uint32
-	StateFolder    string
->>>>>>> f57f8ca8
 }
 
 // A node is a generalization over files and directories
