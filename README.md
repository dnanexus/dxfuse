# dxfs2: a FUSE filesystem for dnanexus

A filesystem that allows users read-only access to the
DNAnexus storage system. It is built with a
[FUSE](https://bazil.org/fuse/) library, implemented in
[golang](https://golang.org). The dnanexus storage system subsumes
POSIX. It holds not just files and directories, but also records,
databases, applets, and workflows. It allows things that are not
POSIX:
1. A file can have multiple versions, all of which have the same name.
2. A filename can include slashes.
3. A file and a directory may share a name.
4. The storage system holds not just files and directories, but also records, databases, applets and workflows.

To fit these names into a POSIX compliant filesystem, as FUSE and
Linux require, files are renamed to (1) remove slashes, (2) avoid collisions
with subdirectories, and (3) avoid collisions between files with the same names.
Generally, slashes are replaced with underscores, and suffixes of the form _NUMBER are added
to core names. For example, if file `foo.txt` has two versions in directory `bar`,
dxfs2 will present the following Unix directory structure:

```
bar/
    foo.txt
    foo_1.txt
```

The implementation uses an [sqlite](https://www.sqlite.org/index.html)
database, located on `/var/dxfs/metadata.db`. It stores files and
directories and tables, indexed for fast queries.

dxfs2 approximates a normal POSIX filesystem, but does not always have the same semantics. For example:
1. Metadata like last access time are not supported
2. Directories to not have create/modify times
3. Overwriting a file is not allowed.
4. At some point, we may allow creating new files, but this will not have any concurrency control.

## Limitations

- Assumes a Linux operating system
- Operates on platform workers
- Mounted read only
- Limits directories to 10,000 elements.

## Guardrails

It is important that the filesystem limits the load it imposes on the
DNAx API servers and the cloud object system. It should use bulk calls
to describe data objects, and limit the number of parallel IO
requests.


## Performance

Bandwidth when streaming a file is close to `dx cat`, but
may be a little bit lower. The benchmark was the time it takes to streaming a file
from the cloud to a local file. If you perform actual CPU calculation
when processing the data, performance differences should be unnoticeable.

## Special considerations

dxfs2 operations can sometimes be slow, for example, if the
server has been temporarily shut down (503 mode). For an
interactive filesystem, this would be a big problem, because it would
freeze, causing the entire OS to freeze with it. However, in this
case, it is used for batch jobs, so we can afford to wait.


# Usage

To mount a dnanexus project `mammals` on local directory `/home/jonas/foo` do:
```
sudo dxfs2 /home/jonas/foo mammals
```

To get debugging outputs, add the `debug` flag. Debugging output
will be written to stdout.

```
sudo dxfs2 -debug MOUNT-POINT PROJECT-NAME
```

Project ids can be used instead of project names.


To mount several projects, say, `mammals`, `fish`, and `birds`, do:
```
sudo dxfs2 /home/jonas/foo mammals fish birds
```

This will create the directory hierarchy:
```
/home/jonas/foo
              |_ mammals
              |_ fish
              |_ birds
```
<<<<<<< HEAD
Note that files may be hard linked from several projects. These will appear as a single inode with
a link count greater than one.
=======
Note that files that are hard linked from several projects, will appear as seperate inodes.
>>>>>>> 3d1ead6e


# Further exploration

* Use POSIX [extended attributes](https://en.wikipedia.org/wiki/Extended_file_attributes) to
represent DNAx file tags and properties. The
[xattr](http://man7.org/linux/man-pages/man7/xattr.7.html) command
line tool can be used.

* Add the ability to create new files in an existing project. This
   strictly excludes renaming/deleting files, or modifying the
   existing directory structure. The UPLOAD applet permission is similar,
   although, it is slightly strongly.

* Present applets/workflows/records/databases as special entities. We want them to look visualy different from files/folders with standard bash tools like `ls`.


# Related projects

- [GCS FUSE](https://cloud.google.com/storage/docs/gcs-fuse)<|MERGE_RESOLUTION|>--- conflicted
+++ resolved
@@ -95,12 +95,9 @@
               |_ fish
               |_ birds
 ```
-<<<<<<< HEAD
+
 Note that files may be hard linked from several projects. These will appear as a single inode with
 a link count greater than one.
-=======
-Note that files that are hard linked from several projects, will appear as seperate inodes.
->>>>>>> 3d1ead6e
 
 
 # Further exploration
