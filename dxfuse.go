--- conflicted
+++ resolved
@@ -199,11 +199,8 @@
 	}()
 
 	projId2Desc := make(map[string]DxProjectDescription)
-<<<<<<< HEAD
-=======
 	// Collect all project IDs from both manifest.Directories and manifest.Files
 	allProjects := make(map[string]bool)
->>>>>>> f57f8ca8
 	for _, d := range manifest.Directories {
 		allProjects[d.ProjId] = true
 	}
