--- conflicted
+++ resolved
@@ -28,10 +28,7 @@
           wget git build-essential apt-transport-https \
           openssl libssl-dev zip unzip libffi-dev \
           python3 python3-pip python3-dev
-<<<<<<< HEAD
-=======
 
->>>>>>> 44428b0a
           # Install printing with colors python package
           python3 -m pip install setuptools wheel
           wget https://raw.githubusercontent.com/dnanexus/dx-toolkit/master/src/python/requirements.txt
